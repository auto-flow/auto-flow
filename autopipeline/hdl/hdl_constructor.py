--- conflicted
+++ resolved
@@ -156,86 +156,4 @@
 
     def get_hdl(self):
         # 获取hdl
-<<<<<<< HEAD
-        return self.hdl
-
-    def get_default_hp(self):
-        return self.default_hp
-
-    def check_include_estimators(self, correspond_hdl_db):
-        ans = []
-        for name in self.include_estimators:
-            if name not in correspond_hdl_db:
-                print("warn")
-                continue
-            ans.append(name)
-        return ans
-
-    def check_exclude_estimators(self, correspond_hdl_db):
-        ans = set(correspond_hdl_db.keys())
-        for name in self.exclude_estimators:
-            if name not in correspond_hdl_db:
-                print("warn")
-                continue
-            ans.remove(name)
-        return list(ans)
-
-    def fetch_estimators(self, correspond_hdl_db: Dict) -> List:
-        if self.include_estimators:
-            estimators = self.check_include_estimators(correspond_hdl_db)
-        elif self.exclude_estimators:
-            estimators = self.check_exclude_estimators(correspond_hdl_db)
-        else:
-            estimators = list(correspond_hdl_db.keys())
-        return estimators
-
-
-if __name__ == '__main__':
-    from autopipeline.constants import multiclass_classification_task
-
-    hdl_constructor = HDL_Constructor(
-        include_estimators=["gradient_boosting"],
-        FE=["scale", "select"], FE_categorical=[{"scale": ["minmax", "normalize"]}, "threshold"])
-    hdl_constructor.set_task(multiclass_classification_task)
-    # todo 完善测试用例
-    hdl_constructor.set_data_manager(
-        ["numerical", "categorical", "numerical", "categorical", "numerical", "categorical"])
-    hdl_constructor.run()
-    hdl = hdl_constructor.get_hdl()
-    print(hdl)
-    # -----------
-    from autopipeline.hdl2phps.smac_hdl2phps import SmacHDL2PHPS
-    from autopipeline.php2dhp.smac_php2dhp import SmacPHP2DHP
-    from autopipeline.tuner.smac_tuner import SmacPipelineTuner
-
-    hdl2phps = SmacHDL2PHPS()
-    phps = hdl2phps(hdl)
-    print(phps)
-    php = phps.sample_configuration()
-    print(php)
-    php2dhp = SmacPHP2DHP()
-    dhp = php2dhp(php)
-    print(dhp)
-    from sklearn.datasets import load_iris
-    from autopipeline import constants
-
-    iris = load_iris()
-    X = iris.data
-    y = iris.target
-    tuner = SmacPipelineTuner()
-    tuner.set_task(constants.multiclass_classification_task)
-    tuner.set_default_hp({})
-    tuner.set_addition_info({"shape": X.shape})
-    tuner.set_feature_groups(["numerical", "numerical", "categorical", "categorical"])
-    tuner.set_hdl(hdl)
-    model = tuner.php2model(php)
-    print(model)
-    from sklearn.model_selection import train_test_split
-
-    X_train, X_test, y_train, y_test = train_test_split(X, y)
-    model.fit(X_train, y_train)
-    score = model.score(X_test, y_test)
-    print(score)
-=======
-        return self.hdl
->>>>>>> 4d819ff0
+        return self.hdl