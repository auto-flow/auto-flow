--- conflicted
+++ resolved
@@ -4,10 +4,7 @@
 *$py.class
 *.db
 run
-<<<<<<< HEAD
-=======
 data
->>>>>>> 4d819ff0
 .idea/
 # C extensions
 *.so
